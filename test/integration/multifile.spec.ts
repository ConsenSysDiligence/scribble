import expect from "expect";
import fse from "fs-extra";
import { join } from "path";
<<<<<<< HEAD
import { assert, pp } from "../../src";
import { contains, InstrumentationMetaData, parseSrcTriple, searchRecursive } from "../../src/util";
import { scribble } from "./utils";
=======
import { assert } from "solc-typed-ast";
import { contains, InstrumentationMetaData, parseSrcTriple } from "../../src/util";
import { scribble, searchRecursive } from "./utils";
>>>>>>> 7b712f31

function checkSrc(src: string, fileList: string[], fileContents: Map<string, string>): void {
    const [off, len, fileIdx] = parseSrcTriple(src);

    assert(
        fileIdx >= 0 && fileIdx < fileList.length,
        "Invalid file index {0} for source list {1}",
        fileIdx,
        fileList
    );

    const fileName = fileList[fileIdx];
    const contents = fileContents.get(fileName) as string;

    assert(contents !== undefined, "File {0} missing from file map {1}", fileName, fileContents);

    assert(
        off >= 0 && off < contents.length && len > 0 && off + len <= contents.length,
        `Src range ${off}:${len} out of bounds for contents of file ${fileName}: 0-${contents.length}`
    );
}

export function fragment(
    src: string,
    fileList: string[],
    fileContents: Map<string, string>
): string {
    const [off, len, fileIdx] = parseSrcTriple(src);
    const fileName = fileList[fileIdx];
    const contents = fileContents.get(fileName) as string;
    return contents.slice(off, off + len);
}

describe("Multiple-file project instrumentation", () => {
    const samples: Array<[string, string[], string]> = [
        ["test/multifile_samples/proj1", ["child1.sol", "child2.sol"], "0.6.11"],
        [
            "test/multifile_samples/import_rewrites",
            ["main.sol", "imp1.sol", "imp2.sol", "imp3.sol"],
            "0.6.11"
        ],
        ["test/multifile_samples/inheritance1", ["C.sol", "D.sol"], "0.6.11"],
        [
            "test/multifile_samples/reexported_imports",
            ["main.sol", "imp1.sol", "imp2.sol", "imp3.sol"],
            "0.7.5"
        ],
        [
            "test/multifile_samples/reexported_imports_05",
            ["main.sol", "imp1.sol", "imp2.sol", "imp3.sol"],
            "0.5.0"
        ],
        ["test/multifile_samples/forall_maps", ["child.sol", "base.sol"], "0.8.4"],
        ["test/multifile_samples/arr_sum", ["main.sol"], "0.8.4"],
        ["test/multifile_samples/asserts", ["C.sol", "B.sol", "A.sol"], "0.8.7"],
        ["test/multifile_samples/circular_imports", ["B.sol", "A.sol"], "0.8.7"]
    ];

    for (const [dirName, solFiles, version] of samples) {
        describe(`Multi-file Sample ${dirName}`, () => {
            const solPaths: string[] = solFiles.map((name) => join(dirName, name));
            let expectedInstrumented: Map<string, string>;
            let expectedFlat: string;
            let expectedInstrMetadata: any;

            before(() => {
                const expectedInstrumentedFiles = searchRecursive(dirName, (fileName) =>
                    fileName.endsWith(".sol.instrumented.expected")
                );

                expectedInstrumented = new Map(
                    expectedInstrumentedFiles.map((fileName) => [
                        fileName,
                        fse.readFileSync(fileName, "utf-8")
                    ])
                );

                expectedFlat = fse.readFileSync(`${dirName}/flat.sol.expected`, {
                    encoding: "utf-8"
                });

                // Uncomment below lines to re-generate instrumentationMetadata.json.expected
                /*
                scribble(
                    solPaths,
                    "-o",
                    "--",
                    "--output-mode",
                    "json",
                    "--compiler-version",
                    version,
                    "--debug-events",
                    "--instrumentation-metadata-file",
                    `${dirName}/instrumentationMetadata.json.expected`
                );
                */

                expectedInstrMetadata = fse.readJSONSync(
                    `${dirName}/instrumentationMetadata.json.expected`,
                    {
                        encoding: "utf-8"
                    }
                );
            });

            it("Flat mode is correct", () => {
                const actualFlat = scribble(solPaths, "-o", "--", "--compiler-version", version);

                expect(actualFlat).toEqual(expectedFlat);
            });

            it("Instrumented files are correct", () => {
                scribble(
                    solPaths,
                    "--output-mode",
                    "files",
                    "--quiet",
                    "--compiler-version",
                    version
                );

                for (const [fileName, expectedContents] of expectedInstrumented) {
                    const atualInstr = fse.readFileSync(
                        fileName.replace(".sol.instrumented.expected", ".sol.instrumented"),
                        "utf-8"
                    );

                    expect(atualInstr).toEqual(expectedContents);
                }
            });

            it("Instrumentation metadata is what we expect", () => {
                const actualJsonStr = scribble(
                    solPaths,
                    "-o",
                    "--",
                    "--output-mode",
                    "json",
                    "--compiler-version",
                    version,
                    "--debug-events"
                );

                const actualJson = JSON.parse(actualJsonStr);
                const instrMetadata = actualJson.instrumentationMetadata;

                /**
                 * Skip content check for version
                 */
                delete instrMetadata.scribbleVersion;

                expect(instrMetadata).toEqual(expectedInstrMetadata);
            });

            it("In-place arming works", () => {
                scribble(
                    solPaths,
                    "--output-mode",
                    "files",
                    "--quiet",
                    "--arm",
                    "--compiler-version",
                    version
                );

                for (const [fileName, expectedContents] of expectedInstrumented) {
                    const atualInstr = fse.readFileSync(
                        fileName.replace(".sol.instrumented.expected", ".sol"),
                        "utf-8"
                    );
                    expect(atualInstr).toEqual(expectedContents);

                    const originalFileName = fileName.replace(
                        ".sol.instrumented.expected",
                        ".sol.original"
                    );

                    expect(fse.existsSync(originalFileName)).toEqual(true);
                }
            });

            it("In-place dis-arming works", () => {
                scribble(
                    solPaths,
                    "--output-mode",
                    "files",
                    "--quiet",
                    "--disarm",
                    "--compiler-version",
                    version
                );

                for (const [fileName, expectedContents] of expectedInstrumented) {
                    const instrFileName = fileName.replace(
                        ".sol.instrumented.expected",
                        ".sol.instrumented"
                    );

                    const atualInstr = fse.readFileSync(
                        fileName.replace(".sol.instrumented.expected", ".sol"),
                        "utf-8"
                    );

                    expect(atualInstr).not.toEqual(expectedContents);
                    expect(fse.existsSync(instrFileName)).toEqual(false);

                    const originalFileName = fileName.replace(
                        ".sol.instrumented.expected",
                        ".sol.original"
                    );

                    expect(fse.existsSync(originalFileName)).toEqual(false);
                }
            });

            it("Multi-file instrumentation metadata is correct(ish)", () => {
                scribble(
                    solPaths,
                    "--output-mode",
                    "files",
                    "--quiet",
                    "--compiler-version",
                    version,
                    "--instrumentation-metadata-file",
                    "tmp.json"
                );

                const md: InstrumentationMetaData = JSON.parse(
                    fse.readFileSync("tmp.json", { encoding: "utf-8" })
                );

                const originalFiles = new Map<string, string>(
                    md.originalSourceList.map((filename) => [
                        filename,
                        fse.readFileSync(filename, { encoding: "utf-8" })
                    ])
                );

                const instrFiles = new Map<string, string>(
                    md.instrSourceList.map((filename) => [
                        filename,
                        fse.readFileSync(filename, { encoding: "utf-8" })
                    ])
                );

                for (const originalFile of md.originalSourceList) {
                    expect(originalFiles.has(originalFile)).toBeTruthy();
                }

                for (const instrFile of md.instrSourceList) {
                    expect(instrFiles.has(instrFile)).toBeTruthy();
                }

                // Check source ranges in the instr-to-original map are sane
                for (const [instrSrc, originalSrc] of md.instrToOriginalMap) {
                    checkSrc(instrSrc, md.instrSourceList, instrFiles);
                    checkSrc(originalSrc, md.originalSourceList, originalFiles);
                }

                // Check general instrumentation source ranges are sane
                for (const src of md.otherInstrumentation) {
                    checkSrc(src, md.instrSourceList, instrFiles);
                }

                // Check src ranges in property map are correct
                for (const prop of md.propertyMap) {
                    checkSrc(prop.annotationSource, md.originalSourceList, originalFiles);
                    checkSrc(prop.propertySource, md.originalSourceList, originalFiles);

                    assert(
                        contains(
                            parseSrcTriple(prop.annotationSource),
                            parseSrcTriple(prop.propertySource)
                        ),
                        `Annotation src ${prop.annotationSource} doesn't include predicate src ${prop.propertySource} for prop ${prop.id}`
                    );

                    for (const instrSrc of prop.instrumentationRanges) {
                        checkSrc(instrSrc, md.instrSourceList, instrFiles);
                    }

                    for (const src of prop.checkRanges) {
                        checkSrc(src, md.instrSourceList, instrFiles);
                    }
                }
            });
        });
    }
});<|MERGE_RESOLUTION|>--- conflicted
+++ resolved
@@ -1,15 +1,9 @@
 import expect from "expect";
 import fse from "fs-extra";
 import { join } from "path";
-<<<<<<< HEAD
-import { assert, pp } from "../../src";
+import { assert } from "solc-typed-ast";
 import { contains, InstrumentationMetaData, parseSrcTriple, searchRecursive } from "../../src/util";
 import { scribble } from "./utils";
-=======
-import { assert } from "solc-typed-ast";
-import { contains, InstrumentationMetaData, parseSrcTriple } from "../../src/util";
-import { scribble, searchRecursive } from "./utils";
->>>>>>> 7b712f31
 
 function checkSrc(src: string, fileList: string[], fileContents: Map<string, string>): void {
     const [off, len, fileIdx] = parseSrcTriple(src);
