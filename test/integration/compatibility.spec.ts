import expect from "expect";
import {
    ContractDefinition,
    FunctionDefinition,
    FunctionVisibility,
    getABIEncoderVersion,
    SourceUnit,
    StateVariableVisibility,
    VariableDeclaration
} from "solc-typed-ast";
import { ABIEncoderVersion } from "solc-typed-ast/dist/types/abi";
import { removeProcWd, scribble, searchRecursive, toAst, toAstUsingCache } from "./utils";

function extractExportSymbols(units: SourceUnit[]): Map<string, ContractDefinition> {
    const result = new Map<string, ContractDefinition>();

    for (const unit of units) {
        for (const contract of unit.vContracts) {
            result.set(contract.name, contract);
        }
    }

    return result;
}

function compareVars(
    a: VariableDeclaration,
    b: VariableDeclaration | FunctionDefinition,
    encVer: ABIEncoderVersion
): boolean {
    // In some cases we may re-write a public state var into an internal state var with a getter function
    const bSig =
        b instanceof VariableDeclaration
<<<<<<< HEAD
            ? b.getterCanonicalSignature(ABIEncoderVersion.V2)
            : b.canonicalSignature(ABIEncoderVersion.V2);

    return a.getterCanonicalSignature(ABIEncoderVersion.V2) === bSig;
=======
            ? b.getterCanonicalSignature(encVer)
            : b.canonicalSignature(encVer);
    return a.getterCanonicalSignature(encVer) === bSig;
>>>>>>> 1c49cac1
}

function extractAccessibleMembers(
    contract: ContractDefinition
): Array<FunctionDefinition | VariableDeclaration> {
    const fns = contract.vFunctions.filter(
        (fn) =>
            fn.visibility === FunctionVisibility.External ||
            fn.visibility === FunctionVisibility.Public
    );

    const vars = contract.vStateVariables.filter(
        (v) => v.visibility === StateVariableVisibility.Public
    );

    return [...fns, ...vars];
}

function findCorrespondigVar(
    v: VariableDeclaration,
    members: Array<FunctionDefinition | VariableDeclaration>
): VariableDeclaration | FunctionDefinition | undefined {
    for (const member of members) {
        if (
            (member instanceof VariableDeclaration || member instanceof FunctionDefinition) &&
            member.name === v.name
        ) {
            return member;
        }
    }

    return undefined;
}

function findCorrespondigFn(
    fn: FunctionDefinition,
    members: Array<FunctionDefinition | VariableDeclaration>,
    encVer: ABIEncoderVersion
): FunctionDefinition | undefined {
    for (const member of members) {
        if (
            member instanceof FunctionDefinition &&
            fn.name === member.name &&
            fn.kind === member.kind &&
<<<<<<< HEAD
            fn.canonicalSignature(ABIEncoderVersion.V2) ===
                member.canonicalSignature(ABIEncoderVersion.V2)
=======
            fn.canonicalSignature(encVer) === member.canonicalSignature(encVer)
>>>>>>> 1c49cac1
        ) {
            return member;
        }
    }

    return undefined;
}

function checkCompatibility(
    a: ContractDefinition,
    b: ContractDefinition,
    encVer: ABIEncoderVersion
) {
    const membersA = extractAccessibleMembers(a);
    let membersB = extractAccessibleMembers(b);

    // Instrumentation may insert a default constructor.
    if (a.vConstructor === undefined && b.vConstructor !== undefined) {
        membersB = membersB.filter((member) => member !== b.vConstructor);
    }

    if (membersA.length < membersB.length) {
        throw new Error(
            `Contract ${a.name} has more externally accessible members (${membersA.length}) than instrumented version (${membersB.length})`
        );
    }

    for (const memberA of membersA) {
        if (memberA instanceof VariableDeclaration) {
            const memberB = findCorrespondigVar(memberA, membersB);

            if (memberB === undefined) {
                throw new Error(
                    `Unable to find corresponding state variable "${a.name}.${memberA.name}" in instrumented version`
                );
            }

            if (!compareVars(memberA, memberB, encVer)) {
                throw new Error(
                    `State variable "${a.name}.${
                        memberA.name
                    }" is not compatible instrumented member.\nSample: ${memberA.print()}\nResult: ${memberB.print()}`
                );
            }
        } else if (memberA instanceof FunctionDefinition) {
            const memberB = findCorrespondigFn(memberA, membersB, encVer);

            if (memberB === undefined) {
                throw new Error(
                    `Unable to find corresponding definition "${a.name}.${memberA.name}" (${memberA.kind}) in instrumented version`
                );
            }
        } else {
            throw new Error("Unknown member type");
        }
    }
}

describe("Interface compatibility test", () => {
    const samplesDir = "test/samples/";
    const samples = searchRecursive(samplesDir, /(?<=\.instrumented)\.sol$/).map((fileName) =>
        removeProcWd(fileName).replace(".instrumented.sol", ".sol")
    );

    it(`Source samples are present in ${samplesDir}`, () => {
        expect(samples.length).toBeGreaterThan(0);
    });

    for (const sample of samples) {
        describe(sample, () => {
            let artefact: string | undefined;
            let compilerVersion: string;
            let inAst: SourceUnit[];
            let encVer: ABIEncoderVersion;

            before(() => {
                const result = toAstUsingCache(sample);

                artefact = result.artefact;
                compilerVersion = result.compilerVersion;
                inAst = result.units;
                encVer = getABIEncoderVersion(inAst, compilerVersion);
            });

            const compareSourceUnits = (inAst: SourceUnit[], outAst: SourceUnit[]) => {
                const input = extractExportSymbols(inAst);
                const output = extractExportSymbols(outAst);

                expect(input.size).toBeGreaterThan(0);
                expect(output.size).toBeGreaterThanOrEqual(input.size);

                for (const [name, inContract] of input.entries()) {
                    const outContract = output.get(name);

                    if (outContract === undefined) {
                        throw new Error(`Unable to find contract "${name}" in instrumented AST`);
                    }

                    checkCompatibility(inContract, outContract, encVer);
                }
            };

            it("Instrumented source in 'log' mode has compatible external interface", () => {
                let fileName: string;

                const args: string[] = [];

                if (artefact) {
                    fileName = artefact;

                    args.push("--input-mode", "json", "--compiler-version", compilerVersion);
                } else {
                    fileName = sample;
                }

                args.push("--debug-events");

                const result = toAst(sample + ".log.sol", scribble(fileName, ...args));

                compareSourceUnits(inAst, result.units);
            });

            it("Instrumented source in 'mstore' mode has compatible external interface", () => {
                let fileName: string;

                const args: string[] = [];

                if (artefact) {
                    fileName = artefact;

                    args.push("--input-mode", "json", "--compiler-version", compilerVersion);
                } else {
                    fileName = sample;
                }

                args.push("--user-assert-mode", "mstore");

                const result = toAst(sample + ".mstore.sol", scribble(fileName, ...args));

                compareSourceUnits(inAst, result.units);
            });
        });
    }
});<|MERGE_RESOLUTION|>--- conflicted
+++ resolved
@@ -31,16 +31,10 @@
     // In some cases we may re-write a public state var into an internal state var with a getter function
     const bSig =
         b instanceof VariableDeclaration
-<<<<<<< HEAD
-            ? b.getterCanonicalSignature(ABIEncoderVersion.V2)
-            : b.canonicalSignature(ABIEncoderVersion.V2);
-
-    return a.getterCanonicalSignature(ABIEncoderVersion.V2) === bSig;
-=======
             ? b.getterCanonicalSignature(encVer)
             : b.canonicalSignature(encVer);
+
     return a.getterCanonicalSignature(encVer) === bSig;
->>>>>>> 1c49cac1
 }
 
 function extractAccessibleMembers(
@@ -85,12 +79,7 @@
             member instanceof FunctionDefinition &&
             fn.name === member.name &&
             fn.kind === member.kind &&
-<<<<<<< HEAD
-            fn.canonicalSignature(ABIEncoderVersion.V2) ===
-                member.canonicalSignature(ABIEncoderVersion.V2)
-=======
             fn.canonicalSignature(encVer) === member.canonicalSignature(encVer)
->>>>>>> 1c49cac1
         ) {
             return member;
         }
