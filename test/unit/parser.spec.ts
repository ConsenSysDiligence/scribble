--- conflicted
+++ resolved
@@ -652,13 +652,8 @@
                      ;`,
             new SProperty(
                 AnnotationType.IfSucceeds,
-<<<<<<< HEAD
                 new SBinaryOperation(new SNumber(BigInt(1), 10), "-", new SNumber(BigInt(2), 10)),
-                "hi"
-=======
-                new SBinaryOperation(new SNumber(bigInt(1), 10), "-", new SNumber(bigInt(2), 10)),
                 { msg: new SStringLiteral("hi") }
->>>>>>> fb33ce56
             )
         ],
         [
@@ -718,13 +713,8 @@
                      ;`,
             new SProperty(
                 AnnotationType.Invariant,
-<<<<<<< HEAD
                 new SBinaryOperation(new SNumber(BigInt(1), 10), "-", new SNumber(BigInt(2), 10)),
-                "hi"
-=======
-                new SBinaryOperation(new SNumber(bigInt(1), 10), "-", new SNumber(bigInt(2), 10)),
                 { msg: new SStringLiteral("hi") }
->>>>>>> fb33ce56
             )
         ],
         [
