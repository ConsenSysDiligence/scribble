import { assert } from "solc-typed-ast";
import { AnnotationType } from ".";
<<<<<<< HEAD
import { Range, SNode } from "..";
=======
import { SNode, Range } from "..";
import { assert } from "../../../util/misc";
import { AnnotationMD } from "./annotation";
>>>>>>> fb33ce56
import { DatastructurePath, SStateVarProp } from "./state_var_prop";

/**
 * `SIfUpdated` is a state var property refering to ANY update concerning the
 * state var or a part of it. Currently doesn't support adding a datastructure
 * path due to the not-yet well defined semantics of old() and new values in
 * the cases where a part of a complex data structure is destroyed/created. In
 * those case old/new values may not be defined.
 *
 * Furthremore, in a situation where we have `if_updated[i] ...` for some array
 * `arr` when we reassign/delete the whole array, its not yet defined for which
 * values we call `if_updated arr[i]`. All the old ones? All the new ones? The
 * minimum intersection of old and new?
 *
 */
export class SIfUpdated extends SStateVarProp {
<<<<<<< HEAD
    constructor(expression: SNode, path: DatastructurePath, label?: string, src?: Range) {
        assert(path.length === 0, "Not yet support if_updated with a path");

        super(AnnotationType.IfUpdated, expression, path, label, src);
=======
    constructor(expression: SNode, path: DatastructurePath, md?: AnnotationMD, src?: Range) {
        assert(path.length === 0, `Not yet support if_updated with a path`);
        super(AnnotationType.IfUpdated, expression, path, md, src);
>>>>>>> fb33ce56
    }
}<|MERGE_RESOLUTION|>--- conflicted
+++ resolved
@@ -1,12 +1,7 @@
 import { assert } from "solc-typed-ast";
 import { AnnotationType } from ".";
-<<<<<<< HEAD
 import { Range, SNode } from "..";
-=======
-import { SNode, Range } from "..";
-import { assert } from "../../../util/misc";
 import { AnnotationMD } from "./annotation";
->>>>>>> fb33ce56
 import { DatastructurePath, SStateVarProp } from "./state_var_prop";
 
 /**
@@ -23,15 +18,9 @@
  *
  */
 export class SIfUpdated extends SStateVarProp {
-<<<<<<< HEAD
-    constructor(expression: SNode, path: DatastructurePath, label?: string, src?: Range) {
+    constructor(expression: SNode, path: DatastructurePath, md?: AnnotationMD, src?: Range) {
         assert(path.length === 0, "Not yet support if_updated with a path");
 
-        super(AnnotationType.IfUpdated, expression, path, label, src);
-=======
-    constructor(expression: SNode, path: DatastructurePath, md?: AnnotationMD, src?: Range) {
-        assert(path.length === 0, `Not yet support if_updated with a path`);
         super(AnnotationType.IfUpdated, expression, path, md, src);
->>>>>>> fb33ce56
     }
 }