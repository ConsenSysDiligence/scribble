--- conflicted
+++ resolved
@@ -1,8 +1,3 @@
-<<<<<<< HEAD
-import { evalBinaryImpl } from "solc-typed-ast";
-=======
-import { evalBinaryImpl, getTypeForCompilerVersion, ImportRefType } from "solc-typed-ast";
->>>>>>> c396489d
 import {
     addressBuiltins,
     AddressType,
@@ -23,6 +18,7 @@
     DataLocation,
     EnumDefinition,
     eq,
+    evalBinaryImpl,
     FixedBytesType,
     FunctionDefinition,
     FunctionStateMutability,
@@ -31,10 +27,7 @@
     generalizeType,
     globalBuiltins,
     ImportDirective,
-<<<<<<< HEAD
     ImportRefType,
-=======
->>>>>>> c396489d
     InferType,
     IntLiteralType,
     IntType,
@@ -100,12 +93,7 @@
     SUserFunctionDefinition,
     VarDefSite
 } from "../ast";
-<<<<<<< HEAD
 import { FunctionSetType } from "./internal_types";
-=======
-import { AddressMembers, BuiltinSymbols } from "./builtins";
-import { BuiltinStructType, FunctionSetType, VariableTypes } from "./internal_types";
->>>>>>> c396489d
 import { TypeEnv } from "./typeenv";
 
 export class StateVarScope implements PPAble {
@@ -763,7 +751,6 @@
         return undefined;
     }
 
-<<<<<<< HEAD
     if (type instanceof FixedBytesType && (type.size < 1 || type.size > 32)) {
         return undefined;
     }
@@ -773,9 +760,6 @@
     }
 
     return new TypeNameType(type);
-=======
-    return undefined;
->>>>>>> c396489d
 }
 
 function tcIdBuiltinSymbol(
@@ -1509,20 +1493,12 @@
     throw new SWrongType(`Cannot index into the type ${baseT.pp()}`, expr, baseT);
 }
 
-<<<<<<< HEAD
 function getFieldOfBuiltinStruct(
     struct: BuiltinStructType,
     expr: SMemberAccess,
     typeEnv: TypeEnv
 ): TypeNode {
     const type = struct.getFieldForVersion(expr.member, typeEnv.compilerVersion);
-=======
-/**
- * @todo Seems to need rework due to recent changes in solc-typed-ast.
- */
-export function tcMemberAccess(expr: SMemberAccess, ctx: STypingCtx, typeEnv: TypeEnv): TypeNode {
-    const baseT = tc(expr.base, ctx, typeEnv);
->>>>>>> c396489d
 
     if (type === undefined) {
         throw new SInaccessibleForVersion(expr, expr.member, typeEnv.compilerVersion);
@@ -1839,10 +1815,6 @@
  */
 function matchArguments(
     inference: InferType,
-<<<<<<< HEAD
-=======
-    arg: SNode[],
->>>>>>> c396489d
     argTs: TypeNode[],
     callable: FunctionDefinition | VariableDeclaration | FunctionType | BuiltinFunctionType
 ) {
@@ -2058,7 +2030,8 @@
             underlyingType.definition instanceof ContractDefinition
         ) {
             return applySubstitution(
-                underlyingType.definition.kind === ContractKind.Interface
+                underlyingType.definition.kind === ContractKind.Interface ||
+                    underlyingType.definition.abstract
                     ? typeInterface
                     : typeContract,
                 new Map([["T", underlyingType]])
@@ -2147,11 +2120,7 @@
                                 : typeEnv.inference.getterFunType(def)
                         ] as [FunctionDefinition | VariableDeclaration, FunctionType]
                 )
-<<<<<<< HEAD
                 .filter(([, funT]) => matchArguments(typeEnv.inference, argTs, funT));
-=======
-                .filter(([, funT]) => matchArguments(typeEnv.inference, args, argTs, funT));
->>>>>>> c396489d
 
         if (matchingDefs.length === 0) {
             throw new SUnresolvedFun(
@@ -2192,12 +2161,8 @@
     // Builtin function
     if (calleeT instanceof FunctionType || calleeT instanceof BuiltinFunctionType) {
         const argTs = expr.args.map((arg) => tc(arg, ctx, typeEnv));
-<<<<<<< HEAD
 
         if (!matchArguments(typeEnv.inference, argTs, calleeT)) {
-=======
-        if (!matchArguments(typeEnv.inference, expr.args, argTs, calleeT)) {
->>>>>>> c396489d
             throw new SArgumentMismatch(
                 `Invalid types of arguments in function call ${expr.pp()}`,
                 expr
