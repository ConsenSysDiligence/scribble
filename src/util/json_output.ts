import {
    SourceUnit,
    SrcRangeMap,
    ParameterList,
    ContractDefinition,
    FunctionDefinition,
    VariableDeclaration,
    CompileResult,
    StructuredDocumentation,
    ASTNode,
    PragmaDirective
} from "solc-typed-ast";
import { PropertyMetaData } from "../instrumenter/annotations";
import { InstrumentationContext } from "../instrumenter/instrumentation_context";
import { dedup, assert, pp } from ".";
<<<<<<< HEAD
import { getOr, rangeToOffsetRange } from "..";
import { DbgIdsMap } from "../instrumenter/transpiling_context";
=======
import { getOr, rangeToSrcTriple, SrcTriple } from "..";
>>>>>>> d4da2eda

type TargetType = "function" | "variable" | "contract" | "statement";

interface PropertyDesc {
    id: number;
    contract: string;
    filename: string;
    propertySource: string;
    annotationSource: string;
    target: TargetType;
    targetName: string;
    debugEventEncoding: Array<[string[], string]>;
    message: string;
    instrumentationRanges: string[];
    checkRanges: string[];
    assertionRanges: string[];
}

export type PropertyMap = PropertyDesc[];
export type SrcToSrcMap = Array<[string, string]>;

export type InstrumentationMetaData = {
    propertyMap: PropertyMap;
    instrToOriginalMap: SrcToSrcMap;
    otherInstrumentation: string[];
    originalSourceList: string[];
    instrSourceList: string[];
    scribbleVersion: string;
};

/**
 * Type describes a location in a source file
 * - The first element is the starting offset of code fragment.
 * - The second element is the length of the code fragment.
 * - The third element is the file index of the source file containing the fragment in the source list.
 */
export function parseSrcTriple(src: string): SrcTriple {
    return src.split(":").map((sNum) => Number.parseInt(sNum)) as SrcTriple;
}

export function ppSrcTripple(src: SrcTriple): string {
    return `${src[0]}:${src[1]}:${src[2]}`;
}

/**
 * Returns true if and only if the source range a contains the source range b.
 */
export function contains(a: SrcTriple | string, b: SrcTriple | string): boolean {
    if (typeof a === "string") {
        a = parseSrcTriple(a);
    }

    if (typeof b === "string") {
        b = parseSrcTriple(b);
    }

    return a[2] == b[2] && a[0] <= b[0] && a[0] + a[1] >= b[0] + b[1];
}

export function reNumber(src: string, to: number): string {
    const t = parseSrcTriple(src);
    t[2] = to;
    return ppSrcTripple(t);
}

function getInstrFileIdx(
    node: ASTNode,
    mode: "files" | "flat" | "json",
    instrSourceList: string[]
): number {
    // In flat/json mode there is a single instrumented unit output
    if (mode !== "files") {
        return 0;
    }

    const unit = node instanceof SourceUnit ? node : node.getClosestParentByType(SourceUnit);
    assert(unit !== undefined, `No source unit for ${pp(node)}`);
    const idx = instrSourceList.indexOf(unit.absolutePath);
    assert(
        idx !== -1,
        `Unit ${unit.absolutePath} missing from instrumented source list ${pp(instrSourceList)}`
    );

    return idx;
}

function generateSrcMap2SrcMap(
    ctx: InstrumentationContext,
    changedUnits: SourceUnit[],
    newSrcMap: SrcRangeMap,
    instrSourceList: string[]
): [SrcToSrcMap, string[]] {
    const src2SrcMap: SrcToSrcMap = [];
    const otherInstrumentation = [];

    for (const unit of changedUnits) {
        unit.walkChildren((node) => {
            // Skip new nodes
            if (node.src === "0:0:0") {
                return;
            }

            // Skip structured documentation in instrumented code - its not executable
            // and causes annyoing failures in src2srcmap.spec.ts
            if (node instanceof StructuredDocumentation) {
                return;
            }

            const newSrc = newSrcMap.get(node);

            if (newSrc === undefined) {
                assert(
                    (node instanceof ParameterList && node.vParameters.length == 0) ||
                        node instanceof PragmaDirective,
                    `Missing new source for node ${node.constructor.name}#${node.id}`
                );

                return;
            }

            const instrFileIdx = getInstrFileIdx(unit, ctx.outputMode, instrSourceList);

            src2SrcMap.push([`${newSrc[0]}:${newSrc[1]}:${instrFileIdx}`, node.src]);
        });
    }

    for (const [property, assertions] of ctx.instrumentedCheck) {
        for (const assertion of assertions) {
            const assertionSrc = newSrcMap.get(assertion);
            const instrFileIdx = getInstrFileIdx(assertion, ctx.outputMode, instrSourceList);

            assert(
                assertionSrc !== undefined,
                `Missing new source for assertion of property ${property.original}`
            );

            src2SrcMap.push([
                `${assertionSrc[0]}:${assertionSrc[1]}:${instrFileIdx}`,
                ppSrcTripple(property.annotationLoc)
            ]);
        }
    }

    for (const node of ctx.generalInstrumentationNodes) {
        const nodeSrc = newSrcMap.get(node);

        if (nodeSrc === undefined) {
            assert(
                nodeSrc !== undefined,
                `Missing new source for general instrumentation node ${pp(node)}`
            );
        }

        const instrFileIdx = getInstrFileIdx(node, ctx.outputMode, instrSourceList);
        otherInstrumentation.push(`${nodeSrc[0]}:${nodeSrc[1]}:${instrFileIdx}`);
    }

    return [src2SrcMap, dedup(otherInstrumentation)];
}

function generatePropertyMap(
    ctx: InstrumentationContext,
    newSrcMap: SrcRangeMap,
    instrSourceList: string[]
): PropertyMap {
    const result: PropertyMap = [];

    for (const annotation of ctx.annotations) {
        // Skip user functions from the property map.
        if (!(annotation instanceof PropertyMetaData)) {
            continue;
        }

        let contract: ContractDefinition;
        let targetType: TargetType;

        if (annotation.target instanceof FunctionDefinition) {
            assert(
                annotation.target.vScope instanceof ContractDefinition,
                "Instrumenting free functions is not supported yet"
            );

            contract = annotation.target.vScope;
            targetType = "function";
        } else if (annotation.target instanceof VariableDeclaration) {
            assert(
                annotation.target.vScope instanceof ContractDefinition,
                "Instrumenting is supported for state variables only"
            );

            contract = annotation.target.vScope;
            targetType = "variable";
        } else if (annotation.target instanceof ContractDefinition) {
            contract = annotation.target;
            targetType = "contract";
        } else {
            contract = annotation.target.getClosestParentByType(
                ContractDefinition
            ) as ContractDefinition;
            targetType = "statement";
        }

        const targetName = annotation.targetName;
        const filename = annotation.originalFileName;

        const predRange = annotation.predicateFileLoc;
        const annotationRange = annotation.annotationFileRange;

        const encodingData = ctx.debugEventsEncoding.get(annotation.id);
        const encoding: DbgIdsMap = encodingData !== undefined ? encodingData : new DbgIdsMap();

        const srcEncoding: Array<[string[], string]> = [];
        for (const [, [ids, , type]] of encoding.entries()) {
            const srcMapList: string[] = [];
            for (const id of ids) {
                const src = ctx.files.get(filename);
                assert(
                    src !== undefined,
                    `The file ${filename} does not exist in the InstrumentationContext`
                );
                const range = annotation.annotOffToFileLoc(rangeToOffsetRange(id.requiredSrc), src);
                srcMapList.push(`${range.start.offset}:${range.end.offset - range.start.offset}:0`);
            }
            srcEncoding.push([srcMapList, type.pp()]);
        }

        const propertySource = ppSrcTripple(
            rangeToSrcTriple(predRange, annotation.annotationLoc[2])
        );
        const annotationSource = ppSrcTripple(
            rangeToSrcTriple(annotationRange, annotation.annotationLoc[2])
        );

        const evalStmts = getOr(ctx.evaluationStatements, annotation, []);

        const instrumentationRanges = dedup(
            evalStmts.map((node) => {
                const src = newSrcMap.get(node);
                assert(
                    src !== undefined,
                    `Missing source for instrumentation node ${pp(node)} of annotation ${
                        annotation.original
                    }`
                );

                const instrFileIdx = getInstrFileIdx(node, ctx.outputMode, instrSourceList);
                return `${src[0]}:${src[1]}:${instrFileIdx}`;
            })
        );

        const annotationChecks = getOr(ctx.instrumentedCheck, annotation, []);
        const checkRanges: string[] = dedup(
            annotationChecks.map((check) => {
                const range = newSrcMap.get(check);
                const annotationFileIdx = getInstrFileIdx(check, ctx.outputMode, instrSourceList);

                assert(
                    range !== undefined,
                    `Missing src range for annotation check node ${pp(check)} of ${
                        annotation.original
                    }`
                );

                return `${range[0]}:${range[1]}:${annotationFileIdx}`;
            })
        );

        const failureChecks = getOr(ctx.failureCheck, annotation, []);

        const assertionRanges = dedup(
            failureChecks.map((check) => {
                const range = newSrcMap.get(check);
                const annotationFileIdx = getInstrFileIdx(check, ctx.outputMode, instrSourceList);

                assert(
                    range !== undefined,
                    `Missing src range for annotation check node ${pp(check)} of ${
                        annotation.original
                    }`
                );
                return `${range[0]}:${range[1]}:${annotationFileIdx}`;
            })
        );

        result.push({
            id: annotation.id,
            contract: contract.name,
            filename,
            propertySource,
            annotationSource,
            target: targetType,
            targetName,
            debugEventEncoding: srcEncoding,
            message: annotation.message,
            instrumentationRanges,
            checkRanges,
            assertionRanges
        });
    }

    return result;
}

export function generateInstrumentationMetadata(
    ctx: InstrumentationContext,
    newSrcMap: SrcRangeMap,
    originalUnits: SourceUnit[],
    changedUnits: SourceUnit[],
    arm: boolean,
    scribbleVersion: string,
    outputFile?: string
): InstrumentationMetaData {
    let originalSourceList: string[] = originalUnits.map((unit) => unit.absolutePath);

    let instrSourceList: string[];

    if (ctx.outputMode === "files") {
        instrSourceList = changedUnits.map((unit) => unit.absolutePath);
    } else {
        assert(outputFile !== undefined, `Must provide output file in ${ctx.outputMode} mode`);

        instrSourceList = [outputFile];
    }

    const [src2srcMap, otherInstrumentation] = generateSrcMap2SrcMap(
        ctx,
        changedUnits,
        newSrcMap,
        instrSourceList
    );

    const propertyMap = generatePropertyMap(ctx, newSrcMap, instrSourceList);

    instrSourceList = instrSourceList.map((name) =>
        name === "--" || (ctx.outputMode === "files" && name === ctx.utilsUnit.absolutePath)
            ? name
            : name + ".instrumented"
    );

    if (arm) {
        originalSourceList = originalSourceList.map((name) => name + ".original");
    }

    return {
        instrToOriginalMap: src2srcMap,
        otherInstrumentation,
        propertyMap,
        originalSourceList,
        instrSourceList,
        scribbleVersion
    };
}

/**
 * Add the actual source code to the compiled artifcat's AST data
 */
function addSrcToContext(r: CompileResult): any {
    for (const [fileName] of Object.entries(r.data["sources"])) {
        r.data["sources"][fileName]["source"] = r.files.get(fileName);
    }

    return r.data["sources"];
}

export function buildOutputJSON(
    ctx: InstrumentationContext,
    flatCompiled: CompileResult,
    allUnits: SourceUnit[],
    changedUnits: SourceUnit[],
    newSrcMap: SrcRangeMap,
    scribbleVersion: string,
    outputFile: string,
    arm: boolean
): any {
    const result: any = {};

    if ("errors" in flatCompiled.data) {
        result["errors"] = flatCompiled.data.errors;
    }

    result["sources"] = addSrcToContext(flatCompiled);
    result["contracts"] = flatCompiled.data["contracts"];
    result["instrumentationMetadata"] = generateInstrumentationMetadata(
        ctx,
        newSrcMap,
        allUnits,
        changedUnits,
        arm,
        scribbleVersion,
        outputFile
    );

    return result;
}<|MERGE_RESOLUTION|>--- conflicted
+++ resolved
@@ -13,12 +13,8 @@
 import { PropertyMetaData } from "../instrumenter/annotations";
 import { InstrumentationContext } from "../instrumenter/instrumentation_context";
 import { dedup, assert, pp } from ".";
-<<<<<<< HEAD
-import { getOr, rangeToOffsetRange } from "..";
 import { DbgIdsMap } from "../instrumenter/transpiling_context";
-=======
-import { getOr, rangeToSrcTriple, SrcTriple } from "..";
->>>>>>> d4da2eda
+import { getOr, rangeToOffsetRange, rangeToSrcTriple, SrcTriple } from "..";
 
 type TargetType = "function" | "variable" | "contract" | "statement";
 
