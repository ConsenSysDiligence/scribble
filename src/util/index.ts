--- conflicted
+++ resolved
@@ -1,8 +1,4 @@
-<<<<<<< HEAD
 export * from "./fs";
-export * from "./struct_equality";
-=======
->>>>>>> 7b712f31
 export * from "./misc";
 export * from "./set";
 export * from "./json_output";