--- conflicted
+++ resolved
@@ -18,11 +18,7 @@
         "fs-extra": "^10.0.0",
         "logplease": "^1.2.15",
         "semver": "^7.3.5",
-<<<<<<< HEAD
-        "solc-typed-ast": "^7.0.1",
-=======
-        "solc-typed-ast": "^7.0.2",
->>>>>>> 1c49cac1
+        "solc-typed-ast": "~7.0.2",
         "src-location": "^1.1.0"
     },
     "scripts": {
@@ -52,25 +48,14 @@
         "eslint-plugin-prettier": "^4.0.0",
         "ethereumjs-abi": "^0.6.8",
         "ethereumjs-vm": "^4.2.0",
-<<<<<<< HEAD
         "expect": "^27.2.4",
         "mocha": "^9.1.2",
-        "nyc": "^15.1.0",
+        "nyc": "^14.1.1",
         "peggy": "^1.2.0",
         "prettier": "^2.4.1",
         "ts-node": "^10.2.1",
         "ts-pegjs": "^1.2.1",
         "typescript": "^4.4.3"
-=======
-        "expect": "^27.0.6",
-        "mocha": "^9.0.1",
-        "nyc": "^14.1.1",
-        "peggy": "^1.1.0",
-        "prettier": "^2.3.2",
-        "ts-node": "^10.0.0",
-        "ts-pegjs": "^1.0.0",
-        "typescript": "^4.3.5"
->>>>>>> 1c49cac1
     },
     "repository": "https://github.com/ConsenSys/scribble.git",
     "license": "SEE LICENSE IN <LICENSE>"
