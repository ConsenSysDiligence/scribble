--- conflicted
+++ resolved
@@ -19,12 +19,8 @@
         "logplease": "^1.2.15",
         "semver": "^7.3.5",
         "solc-typed-ast": "~7.0.2",
-<<<<<<< HEAD
         "src-location": "^1.1.0",
         "yaml": "^1.10.2"
-=======
-        "src-location": "^1.1.0"
->>>>>>> 7b712f31
     },
     "scripts": {
         "clean": "rm -rf dist/*",
